# The order of packages is significant, because pip processes them in the order
# of appearance. Changing the order has an impact on the overall integration
# process, which may cause wedges in the gate later.

# Install bounded pep8/pyflakes first, then let flake8 install
hacking>=5.0.0,<5.1.0 # Apache-2.0
flake8-import-order # LGPLv3
flake8-logging-format>=0.6.0 # Apache-2.0

stestr>=3.2.1 # Apache-2.0
coverage>=5.5 # Apache-2.0
ddt>=1.4.4 # MIT
fixtures>=3.0.0 # Apache-2.0/BSD
oslotest>=4.5.0 # Apache-2.0
PyMySQL>=0.10.0 # MIT License
psycopg2-binary>=2.8.5 # LGPL/ZPL
SQLAlchemy-Utils>=0.37.8 # BSD License
testtools>=2.4.0 # MIT

doc8>=0.8.1 # Apache-2.0
<<<<<<< HEAD
mypy>=1.7.0 # MIT
moto>=2.2.5 # Apache-2.0
=======
mypy>=1.2.0 # MIT
moto>=2.2.5 # Apache-2.0
distro>=1.8.0 # Apache-2.0
>>>>>>> 14026861
<|MERGE_RESOLUTION|>--- conflicted
+++ resolved
@@ -18,11 +18,6 @@
 testtools>=2.4.0 # MIT
 
 doc8>=0.8.1 # Apache-2.0
-<<<<<<< HEAD
 mypy>=1.7.0 # MIT
 moto>=2.2.5 # Apache-2.0
-=======
-mypy>=1.2.0 # MIT
-moto>=2.2.5 # Apache-2.0
-distro>=1.8.0 # Apache-2.0
->>>>>>> 14026861
+distro>=1.8.0 # Apache-2.0