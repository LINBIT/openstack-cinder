# Copyright (c) 2014-2018 LINBIT HA Solutions GmbH
# All Rights Reserved.
#
#    Licensed under the Apache License, Version 2.0 (the "License"); you may
#    not use this file except in compliance with the License. You may obtain
#    a copy of the License at
#
#         http://www.apache.org/licenses/LICENSE-2.0
#
#    Unless required by applicable law or agreed to in writing, software
#    distributed under the License is distributed on an "AS IS" BASIS, WITHOUT
#    WARRANTIES OR CONDITIONS OF ANY KIND, either express or implied. See the
#    License for the specific language governing permissions and limitations
#    under the License.


"""

This driver connects Cinder to an installed Linstor instance, see
https://docs.linbit.com/docs/users-guide-9.0/#ch-openstack
for more details.

"""

from eventlet import greenthread
import json
import six
import socket
import time
import uuid
import sys
import math

from oslo_concurrency import processutils
from oslo_config import cfg
from oslo_log import log as logging
from oslo_utils import excutils
from oslo_utils import importutils
from oslo_utils import units

from cinder import exception
from cinder import interface
from cinder.i18n import _
from cinder.image import image_utils
from cinder.volume import configuration
from cinder.volume import driver

import linstor


# To override these values, update cinder.conf in /etc/cinder/
linstor_opts = [

    cfg.IntOpt('linstor_redundancy',
               default=1,
               help='Number of nodes that should replicate the data.'),
    cfg.StrOpt('linstor_disk_options',
               default='{"c-min-rate": "4M"}',
               help='Disk options to set on new resources. '
                    'See http://www.drbd.org/en/doc/users-guide-90/re-drbdconf'
                    ' for all the details.'),
    cfg.StrOpt('linstor_net_options',
               default='{"connect-int": "4", "allow-two-primaries": "yes", '
                       '"ko-count": "30", "max-buffers": "20000", '
                       '"ping-timeout": "100"}',
               help='Net options to set on new resources. '
                    'See http://www.drbd.org/en/doc/users-guide-90/re-drbdconf'
                    ' for all the details.'),
    cfg.StrOpt('linstor_resource_options',
               default='{"auto-promote-timeout": "300"}',
               help='Resource options to set on new resources. '
                    'See http://www.drbd.org/en/doc/users-guide-90/re-drbdconf'
                    ' for all the details.'),

    cfg.StrOpt('linstor_default_volume_group_name',
               default='vg-1',
               help='Default Volume Group name for Linstor. Not Cinder Volume.'),

    cfg.StrOpt('linstor_default_uri',
               default='linstor://localhost',
               help='Default storate URI for Linstor.'),

    cfg.StrOpt('linstor_default_storage_pool_name',
               default='DfltStorPool',
               help='Default Storage Pool name for Linstor.'),

    cfg.IntOpt('linstor_default_resource_size',
               default=1,
               help='Default resource size in GiB.  1049000 KiB = 1GiB'),

    cfg.FloatOpt('linstor_volume_downsize_factor',
               default=4096,
               help='Default volume downscale size in KiB = 4 MiB'),

<<<<<<< HEAD
    cfg.IntOpt('linstor_default_blocksize',
                 default=4096,
                 help='Default Block size for Image restoration.'),
=======
    cfg.FloatOpt('linstor_snapshot_upscale_factor',
                 default=1.1,
                 help='Default Upscaling size factor for a Linstor snapshot.'),
>>>>>>> 6991e02d

]
LOG = logging.getLogger(__name__)

CONF = cfg.CONF
CONF.register_opts(linstor_opts, group=configuration.SHARED_CONF_GROUP)

# CINDER
CINDER_UNKNOWN = 'unknown'
DM_VN_PREFIX = 'CV_'
DM_SN_PREFIX = 'SN_'
LVM = 'Lvm'
LVMTHIN = 'LvmThin'


class LinstorBaseDriver(driver.BaseVD):
    """Cinder driver that uses Linstor for storage."""

    VERSION = '0.0.4'

    # ThirdPartySystems wiki page
    CI_WIKI_NAME = 'Cinder_Jenkins'

    def __init__(self, *args, **kwargs):
        super(LinstorBaseDriver, self).__init__(*args, **kwargs)
        LOG.debug('START: Base Init Linstor')

        self.configuration.append_config_values(linstor_opts)
        self.default_pool = self.configuration.safe_get('linstor_default_storage_pool_name')
        self.default_uri = self.configuration.safe_get('linstor_default_uri')
        self.default_rsc_size = self.configuration.safe_get('linstor_default_resource_size')
        self.default_downsize_factor = self.configuration.safe_get('linstor_volume_downsize_factor')
        self.default_vg_name = self.configuration.safe_get('linstor_default_volume_group_name')
        self.default_blocksize = self.configuration.safe_get('linstor_default_blocksize')

        # LOG.debug('CONFIG URI: '+str(self.default_uri))

    def _clean_uuid(self):
        """Returns a UUID string, WITHOUT braces."""
        # Some uuid library versions put braces around the result.
        # We don't want them, just a plain [0-9a-f-]+ string.
        id = str(uuid.uuid4())
        id = id.replace("{", "")
        id = id.replace("}", "")
        return id

    # LINSTOR works in kiB units; Cinder uses GiB.
    def _vol_size_to_linstor(self, size):
        # return int(size * 1049000)
        return size * units.Gi / units.Ki - 4096    # TODO(wp) Allows proper image to volume restore w/o overflow

    def _vol_size_to_cinder(self, size):
        return size * units.Ki / units.Gi

    def _is_clean_volume_name(self, name, prefix):
        try:
            if (name.startswith(CONF.volume_name_template % "") and
                    uuid.UUID(name[7:]) is not None):
                return prefix + name[7:]
        except ValueError:
            return None

        try:
            if uuid.UUID(name) is not None:
                return prefix + name
        except ValueError:
            return None

    def _snapshot_name_from_cinder_snapshot(self, snapshot):
        sn_name = self._is_clean_volume_name(snapshot['id'], DM_SN_PREFIX)
        LOG.debug('SNAP NAME: ' + str(sn_name))
        return sn_name

    def _cinder_volume_name_from_drbd_resource(self, rsc_name):
        cinder_volume_name = rsc_name.split(DM_VN_PREFIX)[1]
        return cinder_volume_name

    def _drbd_resource_name_from_cinder_snapshot(self, snapshot):
        drbd_resource_name = DM_VN_PREFIX + str(snapshot['volume_id'])
        LOG.debug('RSC NAME: ' + str(drbd_resource_name))
        return drbd_resource_name

    def _drbd_resource_name_from_cinder_volume(self, volume):
        drbd_resource_name = DM_VN_PREFIX + str(volume['id'])
        return drbd_resource_name

    def _get_storage_pool(self):

        LOG.debug("ENTER: _get_sp @ DRBD")

        with linstor.Linstor(self.default_uri) as lin:

            if not lin.connected:
                lin.connect()

            # Fetch Storage Pool List
<<<<<<< HEAD
            sp_list_reply = lin.storage_pool_list()
=======
            sp_list_reply = lin.storage_pool_list()  # TODO(wp)-Maybe use lin.volume_list()
>>>>>>> 6991e02d
            assert len(str(sp_list_reply[0].proto_msg)), "Empty Storage Pool list"

            # Fetch Resource Definition List
            sp_list = []
            node_count = 0
            for node in sp_list_reply[0].proto_msg.stor_pools:
                sp_node = {}
                sp_node['node_uuid'] = node.node_uuid
                sp_node['node_name'] = node.node_name
                sp_node['sp_uuid'] = node.stor_pool_uuid
                sp_node['sp_name'] = node.stor_pool_name

                for prop in node.props:
                    if "Vg" in prop.key:
                        sp_node['vg_name'] = prop.value
                    if "ThinPool" in prop.key:
<<<<<<< HEAD
=======
                        # LOG.debug(prop.value+" is a thinpool")
>>>>>>> 6991e02d
                        thin_pool = True

                # Free Space
                #
                # 1. Converted to GiB for cinder
                #
                # 2. Trying to optimize below causes incorrect result.
                #    ex. node.free_space.free_space * (units.Ki / units.Gi) is wrong for 2.7
                if thin_pool:
                    # TODO(wp) - Update w/ latest linstor-server release (from CINDER_UNKNOWN)
                    sp_node['sp_free'] = CINDER_UNKNOWN
                else:
                    sp_node['sp_free'] = round(node.free_space.free_capacity / (units.Gi / units.Ki), 2)

                # Driver
                if node.driver == "LvmDriver":
                    sp_node['driver_name'] = LVM
                elif node.driver == "LvmThinDriver":
                    sp_node['driver_name'] = LVMTHIN
                else:
                    sp_node['driver_name'] = node.driver

                sp_list.append(sp_node)
                node_count += 1

            LOG.debug('Found ' + str(node_count) + ' storage pools.')
            LOG.debug(sp_list)

            LOG.debug("EXIT: _get_sp @ DRBD")
            return sp_list

    def _get_volume_stats(self):

        data = {}
        data["volume_backend_name"] = self.configuration.safe_get('volume_backend_name')
        data["vendor_name"] = 'Open Source'
        data["driver_version"] = self.VERSION
        data["pools"] = []

        sp_data = self._get_storage_pool()
        rd_list = self._get_resource_definitions()

        # Total volumes and capacity
        num_vols = 0
        total_capacity_gb = 0
        for rd in rd_list:
            LOG.debug("VOL RD" + str(rd))
            num_vols += 1
            if 'rd_size' in rd:
                total_capacity_gb += rd['rd_size']

        # LOG.debug('VOL SP:'+str(sp_data[0]["sp_free"]))

        location_info = 'LinstorDrbdDriver:' + self.default_uri

        single_pool = {}
        single_pool["pool_name"] = data["volume_backend_name"]
        single_pool["free_capacity_gb"] = sp_data[0]['sp_free']
        single_pool["total_capacity_gb"] = total_capacity_gb
        single_pool["reserved_percentage"] = self.configuration.reserved_percentage
        single_pool["location_info"] = location_info
        single_pool["total_volumes"] = num_vols
        single_pool["filter_function"] = self.get_filter_function()
        single_pool["goodness_function"] = self.get_goodness_function()
        single_pool["QoS_support"] = False

        data["pools"].append(single_pool)

        return data

    def _get_local_path(self, volume):
        pass

    def _get_resource_definitions(self):

        LOG.debug("ENTER: _get_resource_definitions @ DRBD")

        rd_list = []
        with linstor.Linstor(self.default_uri) as lin:

            if not lin.connected:
                lin.connect()

            rd_list_reply = lin.resource_dfn_list()

            for node in rd_list_reply[0].proto_msg.rsc_dfns:

                # Count only Cinder volumes
                if DM_VN_PREFIX in node.rsc_name:
                    rd_node = {}
                    rd_node['rd_uuid'] = node.rsc_dfn_uuid
                    rd_node['rd_name'] = node.rsc_name
                    rd_node['rd_port'] = node.rsc_dfn_port
                    # rd_node['rd_secret'] = node.rsc_dfn_secret

                    for vol in node.vlm_dfns:
                        if vol.vlm_nr == 0:
                            rd_node['rd_size'] = round(float(vol.vlm_size) / units.Mi, 2)

                    rd_list.append(rd_node)

        LOG.debug("EXIT: _get_resource_definitions @ DRBD")
        return rd_list

    def _get_resource_nodes(self, resource):
        """
        Returns all available resource nodes in a given DRBD cluster
        resource: Un-encoded backend resource name
        """
        with linstor.Linstor(self.default_uri) as lin:
            rsc_list_reply = lin.resource_list(filter_by_resources=resource)

            rsc_list = []
            for node in rsc_list_reply[0].proto_msg.resource_states:
                rsc_list.append(node.node_name)

            return rsc_list

    def _get_linstor_nodes(self):
        """
        Returns all available DRBD nodes
        """
        with linstor.Linstor(self.default_uri) as lin:
            node_list_reply = lin.node_list()

            node_list = []
            for node in node_list_reply[0].proto_msg.nodes:
                node_list.append(node.name)

            return node_list

    def _debug_api_reply(self, api_response):
        for response in api_response:
            LOG.debug("API: " + str(response))

        return linstor.Linstor.all_api_responses_success(api_response)

    def do_setup(self, context):
        super(LinstorBaseDriver, self).do_setup(context)

    #
    # Snapshot
    #
    def create_snapshot(self, snapshot):
        LOG.debug('ENTER: create_snapshot @ DRBD Base')

        snap_name = self._snapshot_name_from_cinder_snapshot(snapshot)
        drbd_rsc_name = self._drbd_resource_name_from_cinder_snapshot(snapshot)
        node_names = self._get_resource_nodes(drbd_rsc_name)

        with linstor.Linstor(self.default_uri) as lin:
            snap_reply = lin.snapshot_create(node_names=node_names,
                                             rsc_name=drbd_rsc_name,
                                             snapshot_name=snap_name,
                                             async=False)

            if not self._debug_api_reply(snap_reply):
                raise exception.VolumeBackendAPIException("ERROR on creating a DRBD Linstor snapshot")

        LOG.debug('EXIT: create_snapshot @ DRBD Base')

    def delete_snapshot(self, snapshot):

        LOG.debug('ENTER: delete_snapshot @ DRBD Base')

        snap_name = self._snapshot_name_from_cinder_snapshot(snapshot)
        drbd_rsc_name = self._drbd_resource_name_from_cinder_snapshot(snapshot)

        with linstor.Linstor(self.default_uri) as lin:

            # Check Connection
            if not lin.connected:
                lin.connect()

            snap_reply = lin.snapshot_delete(rsc_name=drbd_rsc_name,
                                             snapshot_name=snap_name)

            if not self._debug_api_reply(snap_reply):
                raise exception.VolumeBackendAPIException("ERROR on deleting a DRBD Linstor snapshot")

            # Delete RD if no other RSC are found
            if len(self._get_resource_nodes(drbd_rsc_name)) == 0:
                rd_reply = lin.resource_dfn_delete(drbd_rsc_name)

                self._debug_api_reply(rd_reply)

        LOG.debug('EXIT: delete_snapshot @ DRBD Base')

    def create_volume_from_snapshot(self, volume, snapshot):

        LOG.debug('ENTER: create_volume_from_snapshot @ DRBD Base')
        LOG.debug('VOL: ' + str(volume))
        LOG.debug('SNAP CTXT: ' + str(snapshot))
        src_rsc_name = self._drbd_resource_name_from_cinder_snapshot(snapshot)
        src_snap_name = self._snapshot_name_from_cinder_snapshot(snapshot)
        new_vol_name = self._drbd_resource_name_from_cinder_volume(volume)

        with linstor.Linstor(self.default_uri) as lin:

            # Check Connection
            if not lin.connected:
                lin.connect()

            # New RD
            rd_reply = lin.resource_dfn_create(new_vol_name)
            if not self._debug_api_reply(rd_reply):
                print("Error on creating a new RD")

            # New VD from Snap
            vd_reply = lin.snapshot_volume_definition_restore(src_rsc_name, src_snap_name, new_vol_name)
            if not self._debug_api_reply(vd_reply):
                print("Error on creating a new VD from snap")

            # New RSC from Snap
            # Assumes restoring to all the available nodes
            nodes = self._get_linstor_nodes()
            rsc_reply = lin.snapshot_resource_restore(nodes, src_rsc_name, src_snap_name, new_vol_name)
            if not self._debug_api_reply(rsc_reply):
                print("Error on creating RSCs from snap")

            # Upsize if larger volume than original snapshot
            src_rsc_size = int(snapshot['volume_size'])
            new_vol_size = int(volume['size'])

            if new_vol_name > src_rsc_size:

                upsize_target_name = self._is_clean_volume_name(volume['id'], DM_VN_PREFIX)

                snap_reply = lin.volume_dfn_modify(
                    rsc_name=upsize_target_name,
                    volume_nr=0,
                    # size=int(new_vol_size * units.Gi / units.Ki))
                    size = self._vol_size_to_linstor(new_vol_size))

                if not self._debug_api_reply(snap_reply):
                    print("ERROR Linstor Volume Extend")

        LOG.debug('EXIT: create_volume_from_snapshot @ DRBD Base')

    # TODO(wp) Test
    def revert_to_snapshot(self, context, volume, snapshot):

        LOG.debug('ENTER: revert_to_snapshot @ DRBD Base')
        LOG.debug('VOL: ' + str(volume))
        LOG.debug('SNAP CTXT: ' + str(snapshot))
        src_rsc_name = self._drbd_resource_name_from_cinder_snapshot(snapshot)
        src_snap_name = self._snapshot_name_from_cinder_snapshot(snapshot)

        # new_rsc_name = self._drbd_resource_name_from_cinder_volume(volume)
        # src_src_name should match new_rsc_name

        with linstor.Linstor(self.default_uri) as lin:

            # Check Connection
            if not lin.connected:
                lin.connect()

            # Delete existing RSCs before restoration
            rsc_list_reply = lin.resource_list()

            for node in rsc_list_reply[0].proto_msg.resource_states:
                if node.rsc_name == src_rsc_name:
                    # print(node)
                    LOG.debug('VOL Deleting ' + node.rsc_name + ' @ ' + node.node_name)

                    rsc_reply = lin.resource_delete(node.node_name, src_rsc_name)
                    self._debug_api_reply(rsc_reply)
                    time.sleep(1)

            # Delete existing VD before restoration
            print('VOL Deleting Volume Definition for ' + src_rsc_name)
            vd_reply = lin.volume_dfn_delete(src_rsc_name, 0)
            self._debug_api_reply(vd_reply)
            time.sleep(1)

            # Restore a VD from Snap
            vd_reply = lin.snapshot_volume_definition_restore(src_rsc_name, src_snap_name, src_rsc_name)
            if not self._debug_api_reply(vd_reply):
                print("VOL ERROR on creating a new VD from snap")

            # Restore old RSCs from Snap
            # Assumes restoring to all the available nodes
            nodes = self._get_linstor_nodes()
            rsc_reply = lin.snapshot_resource_restore(nodes, src_rsc_name, src_snap_name, src_rsc_name)
            if not self._debug_api_reply(rsc_reply):
                print("VOL ERROR on creating RSCs from snap")

            # Upsize if larger volume than original snapshot
            src_rsc_size = int(snapshot['volume_size'])
            new_vol_size = int(volume['size'])

            if src_rsc_name > src_rsc_size:

                upsize_target_name = self._is_clean_volume_name(volume['id'], DM_VN_PREFIX)

                snap_reply = lin.volume_dfn_modify(
                    rsc_name=upsize_target_name,
                    volume_nr=0,
                    # size=int(new_vol_size * units.Gi / units.Ki))
                    size=self._vol_size_to_linstor(new_vol_size))

                if not self._debug_api_reply(snap_reply):
                    print("VOL ERROR Linstor Volume Extend")

        LOG.debug('EXIT: revert_to_snapshot @ DRBD Base')

    #
    # Volume
    #
    # TODO (wp) Test
    def create_cloned_volume(self, volume, src_vref):
        temp_id = self._clean_uuid()
        snapshot = {'id': temp_id}

        self.create_snapshot({'id': temp_id,
                              'volume_id': src_vref['id']})

        snapshot['volume_size'] = src_vref['size']
        self._create_volume_from_snapshot(volume, snapshot)

        self.delete_snapshot(snapshot)


# Class with iSCSI interface methods
@interface.volumedriver
class LinstorIscsiDriver(LinstorBaseDriver):
    """Cinder iSCSI driver that uses Linstor for storage."""

    def __init__(self, *args, **kwargs):
        super(LinstorIscsiDriver, self).__init__(*args, **kwargs)
        target_driver = self.target_mapping[
            self.configuration.safe_get('target_helper')]

        LOG.info('START: Linstor iSCSI driver')

        self.target_driver = importutils.import_object(
            target_driver,
            configuration=self.configuration,
            db=self.db,
            executor=self._execute)

    def get_volume_stats(self, refresh=False):

        LOG.debug('ENTER: get_volume_stats @ iSCSI')

        data = self._get_volume_stats()
        data["storage_protocol"] = 'iSCSI'

        LOG.debug('EXIT: get_volume_stats @ iSCSI')

        return data

    # TODO(wp)
    def ensure_export(self, context, volume):
        # volume_path = self.local_path(volume)
        # return self.target_driver.ensure_export(
        #     context,
        #     volume,
        #     volume_path)
        pass

    # TODO(wp)
    def create_export(self, context, volume, connector):
        # volume_path = self.local_path(volume)
        # export_info = self.target_driver.create_export(
        #     context,
        #     volume,
        #     volume_path)
        #
        # return {'provider_location': export_info['location'],
        #         'provider_auth': export_info['auth'], }
        pass

    def remove_export(self, context, volume):
        return self.target_driver.remove_export(context, volume)

    def initialize_connection(self, volume, connector):
        return self.target_driver.initialize_connection(volume, connector)

    def validate_connector(self, connector):
        return self.target_driver.validate_connector(connector)

    def terminate_connection(self, volume, connector, **kwargs):
        return self.target_driver.terminate_connection(volume,
                                                       connector,
                                                       **kwargs)


# Class with DRBD transport mode
@interface.volumedriver
class LinstorDrbdDriver(LinstorBaseDriver):
    """Cinder DRBD driver that uses Linstor for storage."""

    def __init__(self, *args, **kwargs):
        LOG.debug('START: Linstor DRBD driver')

        super(LinstorDrbdDriver, self).__init__(*args, **kwargs)

    def _get_nodes(self):

        LOG.debug("ENTER: _get_nodes @ DRBD")

        with linstor.Linstor(self.default_uri) as lin:

            if not lin.connected:
                lin.connect()

            # Get Node List
            node_list_reply = lin.node_list()
            assert node_list_reply, "Empty response"

            node_list = []
            if len(str(node_list_reply[0])) == 0:
                LOG.debug("No LINSTOR nodes found on the network.")
            else:

                for node in node_list_reply[0].proto_msg.nodes:
                    # LOG.info('NODE: '+node.name+' = '+node.uuid+' = '+node.net_interfaces[0].address+'\n')
                    node_item = {}
                    node_item['node_name'] = node.name
                    node_item['node_uuid'] = node.uuid
                    node_item['node_address'] = node.net_interfaces[0].address
                    node_list.append(node_item)

            LOG.debug("EXIT: _get_nodes @ DRBD")
            return node_list

    def _get_spd(self):

        LOG.debug("ENTER: _get_spd @ DRBD")

        with linstor.Linstor(self.default_uri) as lin:

            if not lin.connected:
                lin.connect()

            # Storage Pool Definition List
            spd_list_reply = lin.storage_pool_dfn_list()
            assert len(str(spd_list_reply[0])), "Empty Storage Pool Definition list"

            node_list = spd_list_reply[0]
            spd_list = []
            for node in node_list.proto_msg.stor_pool_dfns:
                spd_item = {}
                spd_item['spd_uuid'] = node.uuid
                spd_item['spd_name'] = node.stor_pool_name
                spd_list.append(spd_item)

            LOG.debug("EXIT: _get_spd @ DRBD")
            return spd_list

    def _get_vol(self):

        """
        Local Path = node['volume'][0].device_path+'@'+node['node_name']
        """

        LOG.debug("ENTER: _get_vol @ DRBD")

        with linstor.Linstor(self.default_uri) as lin:

            if not lin.connected:
                lin.connect()

            vol_list_reply = lin.volume_list()

            if len(str(vol_list_reply[0])) == 0:
                LOG.debug("EXIT empty: _get_vol @ DRBD")
                return []
            else:
                vol_list = []
                for volume in vol_list_reply[0].proto_msg.resources:
                    # print(volume)
                    vol_node = {}
                    vol_node['node_name'] = volume.node_name
                    vol_node['rd_name'] = volume.name
                    vol_node['volume'] = volume.vlms
                    vol_list.append(vol_node)

                    LOG.debug("EXIT clean: _get_vol @ DRBD")
                return vol_list

    def _get_local_path(self, volumes):

        LOG.debug('ENTER: _get_local_path @ DRBD')

        host_name = socket.gethostname()
        for volume in volumes:
            if volume['node_name'] == host_name:

                LOG.debug("EXIT: _get_local_path @ DRBD")
                return volume['volume'][0].device_path

        message = _('Local Volume not found.')
        raise exception.VolumeBackendAPIException(data=message)

    def _get_rsc_path(self, rsc_name):

        with linstor.Linstor(self.default_uri) as lin:
            rsc_list_reply = lin.resource_list()
            host_name = socket.gethostname()

            for rsc in rsc_list_reply[0].proto_msg.resources:
                if rsc.name == rsc_name and rsc.node_name == host_name:
                    for volume in rsc.vlms:
                        if volume.vlm_nr == 0:
                            LOG.debug('RSC PATH: ' + str(volume.device_path))
                            return volume.device_path

    def _return_drbd_config(self, volume):

        LOG.debug('ENTER-EXIT: _return_drbd_config @ DRBD')
        LOG.debug('VOL ID: ' + str(volume['id']))

        full_rsc_name = self._drbd_resource_name_from_cinder_volume(volume)

        return {
            'driver_volume_type': 'local',
            'data': {
                "device_path": str(self._get_rsc_path(full_rsc_name))
            }
        }

        # return {
        #     'driver_volume_type': 'drbd',
        #     'data': {
        #         'provider_location': "drbd provider",
        #         'device': "drbd device path",
        #         'devices': ["dev/one", "dev/two"],
        #         # 'provider_auth': subst_data['shared-secret'],
        #         # 'config': config,
        #         'name': "drbd rsc one"
        #     }
        # }

    def get_volume_stats(self, refresh=False):

        LOG.debug('ENTER: get_volume_stats @ DRBD')

        data = self._get_volume_stats()
        data["storage_protocol"] = 'DRBD'

        LOG.debug('EXIT: get_volume_stats @ DRBD')

        return data

    def check_for_setup_error(self):

        LOG.debug('ENTER: check_for_setup_error @ DRBD')

        if not linstor:
            msg = _('Linstor not found')
            LOG.error(msg)

            raise exception.VolumeDriverException(message=msg)

        LOG.debug('EXIT: check_for_setup_error @ DRBD')

    def initialize_connection(self, volume, connector):

        LOG.debug('ENTER: initialize_connection @ DRBD Base')

        with linstor.Linstor(self.default_uri) as lin:
            if not lin.connected:
                lin.connect()

            LOG.debug('VOL: ' + str(volume))
            LOG.debug('CON: ' + str(connector))

            rsc_name = self._is_clean_volume_name(volume['id'], DM_VN_PREFIX)

            LOG.debug('EXIT: initialize_connection @ DRBD Base')

            return self._return_drbd_config(volume)

    def create_volume(self, volume):

        LOG.debug('ENTER: create_volume @ DRBD')
<<<<<<< HEAD
        LOG.debug('  Display Name: '+volume['display_name'])
        LOG.debug('  Host        : '+volume['host'])
        LOG.debug('  Volume Size : '+str(volume['size']))
        LOG.debug('  VOL         : '+str(volume))
=======
        LOG.debug('  Display Name: ' + volume['display_name'])
        LOG.debug('  Host        : ' + volume['host'])
        LOG.debug('  Volume Size : ' + str(volume['size']))
>>>>>>> 6991e02d

        with linstor.Linstor(self.default_uri) as lin:

            # Check Connection
            if not lin.connected:
                lin.connect()

            # Check for Storage Pool List
            sp_data = self._get_storage_pool()

            # Get default Storage Pool Definition
            # spd_default = self.default_vg_name
            rsc_size = volume['size'] if volume['size'] else self.default_rsc_size

            # No existing Storage Pools found
            if not sp_data:

                # Check for Nodes
                node_list = self._get_nodes()

                if len(node_list) == 0:
                    LOG.debug("Error: No resource nodes available")
                    message = _('No resource nodes available / configured')
                    raise exception.VolumeBackendAPIException(data=message)

                # Create Storage Pool (definition is implicit)
                spd_name = self._get_spd()[0]['spd_name']

                for node in node_list:
                    lin.storage_pool_create(
                        node_name=node['node_name'],
                        storage_pool_name=spd_name,
                        storage_driver=LVMTHIN,     # TODO(wp) Update this
                        driver_pool_name=self.default_vg_name)
                    LOG.debug('Created Storage Pool for ' + spd_name + ' @ ' + node['node_name'] + ' in ' + self.default_vg_name)
                # Move on
            else:
                LOG.debug("Found existing Storage Pools")
                # Move on

            LOG.debug('PROG: create_volume @ DRBD')

            # Check Connection
            if not lin.connected:
                lin.connect()

            # Check for RD
            rd_list = lin.resource_dfn_list()

            # If Retyping from another volume, use parent/origin uuid as a name source # TODO(wp) Fix w/ export
            if volume['migration_status'] is not None and str(volume['migration_status']).find('success') == -1:
                src_name = str(volume['migration_status']).split(':')[1]
                rsc_name = self._is_clean_volume_name(str(src_name), DM_VN_PREFIX)
            else:
                rsc_name = self._is_clean_volume_name(volume['id'], DM_VN_PREFIX)

            # if len(str(rd_list[0])) == 0:

            # Create a New RD
            # LOG.debug("No existing Resource Definition found.  Created a new one.")
            rd_reply = lin.resource_dfn_create(rsc_name)  # TODO Need error sorting
            self._debug_api_reply(rd_reply)

            rd_list = lin.resource_dfn_list()
            LOG.debug("Created RD: " + str(rd_list[0].proto_msg))

            # Create a New VD
<<<<<<< HEAD
            vd_size = self._vol_size_to_linstor(rsc_size)
            LOG.debug("VOL VD Size: "+str(vd_size))

            vd_reply = lin.volume_dfn_create(rsc_name=rsc_name, size = vd_size)
                # size=int(rsc_size*units.Gi / units.Ki))  # size in KiB

=======
            # size in KiB
            vd_reply = lin.volume_dfn_create(rsc_name=rsc_name,
                                             size=int(self.default_snap_factor * rsc_size * units.Gi / units.Ki))
>>>>>>> 6991e02d
            self._debug_api_reply(vd_reply)
            LOG.debug("Created VD: " + str(vd_reply[0].proto_msg))

            # LOG.debug(rd_list[0])

            # Create RSC's
            for node in sp_data:
                rsc_reply = lin.resource_create(rsc_name=rsc_name, node_name=node['node_name'])
                self._debug_api_reply(rsc_reply)

        return {}

    def delete_volume(self, volume):

        LOG.debug('ENTER: delete_volume @ DRBD')
        LOG.debug('  Display Name: ' + volume['display_name'])
        LOG.debug('  Host        : ' + volume['host'])
        LOG.debug('  Volume Size : ' + str(volume['size']))

        with linstor.Linstor(self.default_uri) as lin:

            # Check Connection
            if not lin.connected:
                lin.connect()

            drbd_rsc_name = self._drbd_resource_name_from_cinder_volume(volume)
            rsc_list_reply = lin.resource_list()  # filter_by_resources=drbd_rsc_name)

            LOG.debug('  Rsc Name: ' + str(drbd_rsc_name))

            if len(str(rsc_list_reply[0])) == 0:
                LOG.debug("No RSCs to delete. Still success per Cinder doc.")

            else:

                # Delete Resources
                for node in rsc_list_reply[0].proto_msg.resource_states:
                    if node.rsc_name == drbd_rsc_name:
                        # print(node)
                        LOG.debug('Deleting ' + node.rsc_name + ' @ ' + node.node_name)

                        rsc_reply = lin.resource_delete(node.node_name, drbd_rsc_name)
                        self._debug_api_reply(rsc_reply)
                        time.sleep(1)

                # Delete VD
                print('Deleting Volume Definition for ' + drbd_rsc_name)
                vd_reply = lin.volume_dfn_delete(drbd_rsc_name, 0)
                self._debug_api_reply(vd_reply)
                time.sleep(1)

                # Delete RD
                print('Deleting Resource Definition for ' + drbd_rsc_name)
                rd_reply = lin.resource_dfn_delete(drbd_rsc_name)  # Will fail if snap exists
                self._debug_api_reply(rd_reply)

        LOG.debug('EXIT: delete_volume @ DRBD')

        return True

    def extend_volume(self, volume, new_size):

        LOG.debug('ENTER: extend_volume @ DRBD')
        LOG.debug('  New Size : ' + str(new_size))

        with linstor.Linstor(self.default_uri) as lin:

            # Check Connection
            if not lin.connected:
                lin.connect()

            rsc_target_name = self._is_clean_volume_name(volume['id'], DM_VN_PREFIX)

            snap_reply = lin.volume_dfn_modify(
                rsc_name=rsc_target_name,
                volume_nr=0,
                # size=int(new_size * units.Gi / units.Ki))
                size = self._vol_size_to_linstor(new_size))
            if not self._debug_api_reply(snap_reply):
                print("ERROR Linstor Volume Extend")

        LOG.debug('EXIT: extend_volume @ DRBD')

    # TODO(wp) Not sure if necessary
    def terminate_connection(self, volume, connector, **kwargs):

        LOG.debug('ENTER: terminate_connection @ DRBD Base')
        LOG.debug('VOL: ' + str(volume))
        LOG.debug('CON: ' + str(connector))
        LOG.debug('EXIT: terminate_connection @ DRBD Base')

    # TODO(wp) Not sure if necessary
    def create_export(self, context, volume, connector):

        LOG.debug('ENTER: create_export @ DRBD')
        LOG.debug('VOL: ' + str(volume))
        LOG.debug('CON: ' + str(connector))
        LOG.debug('CTXT :' + str(context))
        LOG.debug('EXIT: create_export @ DRBD')

        return self._return_drbd_config(volume)

    # TODO(wp) Not sure if necessary
    def ensure_export(self, context, volume):

        LOG.debug('ENTER: ensure_export @ DRBD')
        LOG.debug('VOL :' + str(volume))
        LOG.debug('CTXT :' + str(context))
        LOG.debug('EXIT: ensure_export @ DRBD')

        return self._return_drbd_config(volume)

    def remove_export(self, context, volume):

        LOG.debug('ENTER: remove_export @ DRBD')
        LOG.debug('VOL: ' + str(volume))

        # TODO(wp) Test disconnect here.  Does not belong in terminate_connection
        # with linstor.Linstor(self.default_uri) as lin:
        #     if lin.connected:
        #         lin.disconnect()

        LOG.debug('EXIT: remove_export @ DRBD')

    # TODO(wp): Needs proper resizing
    def copy_image_to_volume(self, context, volume, image_service, image_id):

        LOG.debug('ENTER: copy_image_to_volume @ DRBD')
        LOG.debug('VOL :' + str(volume))
        LOG.debug('VOL IMG SVC :' + str(image_service))
        LOG.debug('VOL IMG ID :' + str(image_id))

        # self.create_volume(volume) # Already called by Cinder, and works.  Need to check return vals
        full_rsc_name = self._drbd_resource_name_from_cinder_volume(volume)

        # This creates a LINSTOR volume at the original size.
        image_utils.fetch_to_raw(context,
                                 image_service,
                                 image_id,
                                 str(self._get_rsc_path(full_rsc_name)),
                                 self.default_blocksize,
                                 size=volume['size'])

        # Need proper resizing of the original LINSTOR volume to the current volume size

        LOG.debug('EXIT: copy_image_to_volume @ DRBD')
        return {}

    def copy_volume_to_image(self, context, volume, image_service, image_meta):
        LOG.debug('ENTER: copy_volume_to_image @ DRBD')
        LOG.debug('VOL :' + str(volume))
        LOG.debug('VOL IMG SVC :' + str(image_service))
        LOG.debug('VOL IMG META :' + str(image_meta))

        full_rsc_name = self._drbd_resource_name_from_cinder_volume(volume)

        image_utils.upload_volume(context,
                                  image_service,
                                  image_meta,
                                  str(self._get_rsc_path(full_rsc_name)))

        LOG.debug('EXIT: copy_volume_to_image @ DRBD')

        return {}<|MERGE_RESOLUTION|>--- conflicted
+++ resolved
@@ -22,14 +22,14 @@
 
 """
 
-from eventlet import greenthread
-import json
+# from eventlet import greenthread
+# import json
 import six
 import socket
 import time
 import uuid
-import sys
-import math
+# import sys
+# import math
 
 from oslo_concurrency import processutils
 from oslo_config import cfg
@@ -74,41 +74,34 @@
 
     cfg.StrOpt('linstor_default_volume_group_name',
                default='vg-1',
-               help='Default Volume Group name for Linstor. Not Cinder Volume.'),
+               help='Default Volume Group name for LINSTOR. Not Cinder Volume.'),
 
     cfg.StrOpt('linstor_default_uri',
                default='linstor://localhost',
-               help='Default storate URI for Linstor.'),
+               help='Default storate URI for LINSTOR.'),
 
     cfg.StrOpt('linstor_default_storage_pool_name',
                default='DfltStorPool',
-               help='Default Storage Pool name for Linstor.'),
+               help='Default Storage Pool name for LINSTOR.'),
 
     cfg.IntOpt('linstor_default_resource_size',
                default=1,
                help='Default resource size in GiB.  1049000 KiB = 1GiB'),
 
     cfg.FloatOpt('linstor_volume_downsize_factor',
+                 default=4096,
+                 help='Default volume downscale size in KiB = 4 MiB'),
+
+    cfg.IntOpt('linstor_default_blocksize',
                default=4096,
-               help='Default volume downscale size in KiB = 4 MiB'),
-
-<<<<<<< HEAD
-    cfg.IntOpt('linstor_default_blocksize',
-                 default=4096,
-                 help='Default Block size for Image restoration.'),
-=======
-    cfg.FloatOpt('linstor_snapshot_upscale_factor',
-                 default=1.1,
-                 help='Default Upscaling size factor for a Linstor snapshot.'),
->>>>>>> 6991e02d
-
+               help='Default Block size for Image restoration.'),
 ]
+
 LOG = logging.getLogger(__name__)
 
 CONF = cfg.CONF
 CONF.register_opts(linstor_opts, group=configuration.SHARED_CONF_GROUP)
-
-# CINDER
+# LINSTOR
 CINDER_UNKNOWN = 'unknown'
 DM_VN_PREFIX = 'CV_'
 DM_SN_PREFIX = 'SN_'
@@ -149,11 +142,10 @@
 
     # LINSTOR works in kiB units; Cinder uses GiB.
     def _vol_size_to_linstor(self, size):
-        # return int(size * 1049000)
-        return size * units.Gi / units.Ki - 4096    # TODO(wp) Allows proper image to volume restore w/o overflow
+        return int(size * units.Gi / units.Ki - self.default_downsize_factor)
 
     def _vol_size_to_cinder(self, size):
-        return size * units.Ki / units.Gi
+        return int(size * units.Ki / units.Gi)
 
     def _is_clean_volume_name(self, name, prefix):
         try:
@@ -197,12 +189,8 @@
                 lin.connect()
 
             # Fetch Storage Pool List
-<<<<<<< HEAD
             sp_list_reply = lin.storage_pool_list()
-=======
-            sp_list_reply = lin.storage_pool_list()  # TODO(wp)-Maybe use lin.volume_list()
->>>>>>> 6991e02d
-            assert len(str(sp_list_reply[0].proto_msg)), "Empty Storage Pool list"
+            assert len(str(sp_list_reply[0].proto_msg)), "No Storage Pools"
 
             # Fetch Resource Definition List
             sp_list = []
@@ -218,10 +206,7 @@
                     if "Vg" in prop.key:
                         sp_node['vg_name'] = prop.value
                     if "ThinPool" in prop.key:
-<<<<<<< HEAD
-=======
                         # LOG.debug(prop.value+" is a thinpool")
->>>>>>> 6991e02d
                         thin_pool = True
 
                 # Free Space
@@ -229,12 +214,14 @@
                 # 1. Converted to GiB for cinder
                 #
                 # 2. Trying to optimize below causes incorrect result.
-                #    ex. node.free_space.free_space * (units.Ki / units.Gi) is wrong for 2.7
+                #    ex. node.free_space.free_space * (units.Ki / units.Gi)
+                #        is wrong for 2.7
                 if thin_pool:
-                    # TODO(wp) - Update w/ latest linstor-server release (from CINDER_UNKNOWN)
+                    # TODO(wp) - Update
                     sp_node['sp_free'] = CINDER_UNKNOWN
                 else:
-                    sp_node['sp_free'] = round(node.free_space.free_capacity / (units.Gi / units.Ki), 2)
+                    sp_node['sp_free'] = round(node.free_space.free_capacity /
+                                               (units.Gi / units.Ki), 2)
 
                 # Driver
                 if node.driver == "LvmDriver":
@@ -319,7 +306,8 @@
 
                     for vol in node.vlm_dfns:
                         if vol.vlm_nr == 0:
-                            rd_node['rd_size'] = round(float(vol.vlm_size) / units.Mi, 2)
+                            rd_node['rd_size'] = round(float(vol.vlm_size) /
+                                                       units.Mi, 2)
 
                     rd_list.append(rd_node)
 
@@ -379,7 +367,7 @@
                                              async=False)
 
             if not self._debug_api_reply(snap_reply):
-                raise exception.VolumeBackendAPIException("ERROR on creating a DRBD Linstor snapshot")
+                raise exception.VolumeBackendAPIException("ERROR creating a LINSTOR snapshot")
 
         LOG.debug('EXIT: create_snapshot @ DRBD Base')
 
@@ -400,7 +388,7 @@
                                              snapshot_name=snap_name)
 
             if not self._debug_api_reply(snap_reply):
-                raise exception.VolumeBackendAPIException("ERROR on deleting a DRBD Linstor snapshot")
+                raise exception.VolumeBackendAPIException("ERROR deleting a Linstor snapshot")
 
             # Delete RD if no other RSC are found
             if len(self._get_resource_nodes(drbd_rsc_name)) == 0:
@@ -431,14 +419,19 @@
                 print("Error on creating a new RD")
 
             # New VD from Snap
-            vd_reply = lin.snapshot_volume_definition_restore(src_rsc_name, src_snap_name, new_vol_name)
+            vd_reply = lin.snapshot_volume_definition_restore(src_rsc_name,
+                                                              src_snap_name,
+                                                              new_vol_name)
             if not self._debug_api_reply(vd_reply):
                 print("Error on creating a new VD from snap")
 
             # New RSC from Snap
             # Assumes restoring to all the available nodes
             nodes = self._get_linstor_nodes()
-            rsc_reply = lin.snapshot_resource_restore(nodes, src_rsc_name, src_snap_name, new_vol_name)
+            rsc_reply = lin.snapshot_resource_restore(nodes,
+                                                      src_rsc_name,
+                                                      src_snap_name,
+                                                      new_vol_name)
             if not self._debug_api_reply(rsc_reply):
                 print("Error on creating RSCs from snap")
 
@@ -448,7 +441,8 @@
 
             if new_vol_name > src_rsc_size:
 
-                upsize_target_name = self._is_clean_volume_name(volume['id'], DM_VN_PREFIX)
+                upsize_target_name = self._is_clean_volume_name(volume['id'],
+                                                                DM_VN_PREFIX)
 
                 snap_reply = lin.volume_dfn_modify(
                     rsc_name=upsize_target_name,
@@ -485,9 +479,11 @@
             for node in rsc_list_reply[0].proto_msg.resource_states:
                 if node.rsc_name == src_rsc_name:
                     # print(node)
-                    LOG.debug('VOL Deleting ' + node.rsc_name + ' @ ' + node.node_name)
-
-                    rsc_reply = lin.resource_delete(node.node_name, src_rsc_name)
+                    LOG.debug('VOL Deleting ' + node.rsc_name + ' @ ' +
+                              node.node_name)
+
+                    rsc_reply = lin.resource_delete(node.node_name,
+                                                    src_rsc_name)
                     self._debug_api_reply(rsc_reply)
                     time.sleep(1)
 
@@ -498,14 +494,19 @@
             time.sleep(1)
 
             # Restore a VD from Snap
-            vd_reply = lin.snapshot_volume_definition_restore(src_rsc_name, src_snap_name, src_rsc_name)
+            vd_reply = lin.snapshot_volume_definition_restore(src_rsc_name,
+                                                              src_snap_name,
+                                                              src_rsc_name)
             if not self._debug_api_reply(vd_reply):
                 print("VOL ERROR on creating a new VD from snap")
 
             # Restore old RSCs from Snap
             # Assumes restoring to all the available nodes
             nodes = self._get_linstor_nodes()
-            rsc_reply = lin.snapshot_resource_restore(nodes, src_rsc_name, src_snap_name, src_rsc_name)
+            rsc_reply = lin.snapshot_resource_restore(nodes,
+                                                      src_rsc_name,
+                                                      src_snap_name,
+                                                      src_rsc_name)
             if not self._debug_api_reply(rsc_reply):
                 print("VOL ERROR on creating RSCs from snap")
 
@@ -515,7 +516,8 @@
 
             if src_rsc_name > src_rsc_size:
 
-                upsize_target_name = self._is_clean_volume_name(volume['id'], DM_VN_PREFIX)
+                upsize_target_name = self._is_clean_volume_name(volume['id'],
+                                                                DM_VN_PREFIX)
 
                 snap_reply = lin.volume_dfn_modify(
                     rsc_name=upsize_target_name,
@@ -639,7 +641,8 @@
             else:
 
                 for node in node_list_reply[0].proto_msg.nodes:
-                    # LOG.info('NODE: '+node.name+' = '+node.uuid+' = '+node.net_interfaces[0].address+'\n')
+                    # LOG.info('NODE: '+node.name+' = '+node.uuid+' = '+
+                    #          node.net_interfaces[0].address+'\n')
                     node_item = {}
                     node_item['node_name'] = node.name
                     node_item['node_uuid'] = node.uuid
@@ -791,7 +794,7 @@
             LOG.debug('VOL: ' + str(volume))
             LOG.debug('CON: ' + str(connector))
 
-            rsc_name = self._is_clean_volume_name(volume['id'], DM_VN_PREFIX)
+            # rsc_name = self._is_clean_volume_name(volume['id'], DM_VN_PREFIX)
 
             LOG.debug('EXIT: initialize_connection @ DRBD Base')
 
@@ -800,16 +803,10 @@
     def create_volume(self, volume):
 
         LOG.debug('ENTER: create_volume @ DRBD')
-<<<<<<< HEAD
-        LOG.debug('  Display Name: '+volume['display_name'])
-        LOG.debug('  Host        : '+volume['host'])
-        LOG.debug('  Volume Size : '+str(volume['size']))
-        LOG.debug('  VOL         : '+str(volume))
-=======
         LOG.debug('  Display Name: ' + volume['display_name'])
         LOG.debug('  Host        : ' + volume['host'])
         LOG.debug('  Volume Size : ' + str(volume['size']))
->>>>>>> 6991e02d
+        LOG.debug('  VOL         : ' + str(volume))
 
         with linstor.Linstor(self.default_uri) as lin:
 
@@ -844,7 +841,8 @@
                         storage_pool_name=spd_name,
                         storage_driver=LVMTHIN,     # TODO(wp) Update this
                         driver_pool_name=self.default_vg_name)
-                    LOG.debug('Created Storage Pool for ' + spd_name + ' @ ' + node['node_name'] + ' in ' + self.default_vg_name)
+                    LOG.debug('Created Storage Pool for ' + spd_name + ' @ ' +
+                              node['node_name'] + ' in ' + self.default_vg_name)
                 # Move on
             else:
                 LOG.debug("Found existing Storage Pools")
@@ -859,36 +857,37 @@
             # Check for RD
             rd_list = lin.resource_dfn_list()
 
-            # If Retyping from another volume, use parent/origin uuid as a name source # TODO(wp) Fix w/ export
-            if volume['migration_status'] is not None and str(volume['migration_status']).find('success') == -1:
+            # If Retyping from another volume, use parent/origin uuid
+            # as a name source
+            # TODO(wp) Fix w/ export
+
+            if (volume['migration_status'] is not None and
+                    str(volume['migration_status']).find('success') == -1):
                 src_name = str(volume['migration_status']).split(':')[1]
-                rsc_name = self._is_clean_volume_name(str(src_name), DM_VN_PREFIX)
+                rsc_name = self._is_clean_volume_name(str(src_name),
+                                                      DM_VN_PREFIX)
             else:
-                rsc_name = self._is_clean_volume_name(volume['id'], DM_VN_PREFIX)
+                rsc_name = self._is_clean_volume_name(volume['id'],
+                                                      DM_VN_PREFIX)
 
             # if len(str(rd_list[0])) == 0:
 
             # Create a New RD
-            # LOG.debug("No existing Resource Definition found.  Created a new one.")
-            rd_reply = lin.resource_dfn_create(rsc_name)  # TODO Need error sorting
+            # LOG.debug("No existing Resource Def found.  Created a new one.")
+            rd_reply = lin.resource_dfn_create(rsc_name)  # TODO Error sorting
             self._debug_api_reply(rd_reply)
 
             rd_list = lin.resource_dfn_list()
             LOG.debug("Created RD: " + str(rd_list[0].proto_msg))
 
             # Create a New VD
-<<<<<<< HEAD
             vd_size = self._vol_size_to_linstor(rsc_size)
-            LOG.debug("VOL VD Size: "+str(vd_size))
-
-            vd_reply = lin.volume_dfn_create(rsc_name=rsc_name, size = vd_size)
-                # size=int(rsc_size*units.Gi / units.Ki))  # size in KiB
-
-=======
-            # size in KiB
+            LOG.debug("VOL VD Size: " + str(vd_size))
+
             vd_reply = lin.volume_dfn_create(rsc_name=rsc_name,
-                                             size=int(self.default_snap_factor * rsc_size * units.Gi / units.Ki))
->>>>>>> 6991e02d
+                                             size = int(vd_size))
+            # size=int(rsc_size*units.Gi / units.Ki))  # size in KiB
+
             self._debug_api_reply(vd_reply)
             LOG.debug("Created VD: " + str(vd_reply[0].proto_msg))
 
@@ -896,7 +895,8 @@
 
             # Create RSC's
             for node in sp_data:
-                rsc_reply = lin.resource_create(rsc_name=rsc_name, node_name=node['node_name'])
+                rsc_reply = lin.resource_create(rsc_name=rsc_name,
+                                                node_name=node['node_name'])
                 self._debug_api_reply(rsc_reply)
 
         return {}
@@ -915,7 +915,7 @@
                 lin.connect()
 
             drbd_rsc_name = self._drbd_resource_name_from_cinder_volume(volume)
-            rsc_list_reply = lin.resource_list()  # filter_by_resources=drbd_rsc_name)
+            rsc_list_reply = lin.resource_list()
 
             LOG.debug('  Rsc Name: ' + str(drbd_rsc_name))
 
@@ -928,9 +928,11 @@
                 for node in rsc_list_reply[0].proto_msg.resource_states:
                     if node.rsc_name == drbd_rsc_name:
                         # print(node)
-                        LOG.debug('Deleting ' + node.rsc_name + ' @ ' + node.node_name)
-
-                        rsc_reply = lin.resource_delete(node.node_name, drbd_rsc_name)
+                        LOG.debug('Deleting ' + node.rsc_name + ' @ ' +
+                                  node.node_name)
+
+                        rsc_reply = lin.resource_delete(node.node_name,
+                                                        drbd_rsc_name)
                         self._debug_api_reply(rsc_reply)
                         time.sleep(1)
 
@@ -942,7 +944,8 @@
 
                 # Delete RD
                 print('Deleting Resource Definition for ' + drbd_rsc_name)
-                rd_reply = lin.resource_dfn_delete(drbd_rsc_name)  # Will fail if snap exists
+                # Will fail if snap exists but expected
+                rd_reply = lin.resource_dfn_delete(drbd_rsc_name)
                 self._debug_api_reply(rd_reply)
 
         LOG.debug('EXIT: delete_volume @ DRBD')
@@ -960,7 +963,8 @@
             if not lin.connected:
                 lin.connect()
 
-            rsc_target_name = self._is_clean_volume_name(volume['id'], DM_VN_PREFIX)
+            rsc_target_name = self._is_clean_volume_name(volume['id'],
+                                                         DM_VN_PREFIX)
 
             snap_reply = lin.volume_dfn_modify(
                 rsc_name=rsc_target_name,
@@ -1006,7 +1010,9 @@
         LOG.debug('ENTER: remove_export @ DRBD')
         LOG.debug('VOL: ' + str(volume))
 
-        # TODO(wp) Test disconnect here.  Does not belong in terminate_connection
+        # TODO(wp) Test disconnect here.
+        # Does not belong in terminate_connection
+        #
         # with linstor.Linstor(self.default_uri) as lin:
         #     if lin.connected:
         #         lin.disconnect()
@@ -1021,7 +1027,8 @@
         LOG.debug('VOL IMG SVC :' + str(image_service))
         LOG.debug('VOL IMG ID :' + str(image_id))
 
-        # self.create_volume(volume) # Already called by Cinder, and works.  Need to check return vals
+        # self.create_volume(volume) already called by Cinder, and works.
+        # Need to check return vals
         full_rsc_name = self._drbd_resource_name_from_cinder_volume(volume)
 
         # This creates a LINSTOR volume at the original size.
@@ -1032,8 +1039,6 @@
                                  self.default_blocksize,
                                  size=volume['size'])
 
-        # Need proper resizing of the original LINSTOR volume to the current volume size
-
         LOG.debug('EXIT: copy_image_to_volume @ DRBD')
         return {}
 
